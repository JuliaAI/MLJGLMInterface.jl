module MLJGLMInterface

# -------------------------------------------------------------------
# TODO
# - return feature importance curve to report using `features`
# - handle binomial case properly, needs MLJ API change for weighted
# samples (y/N ~ Be(p) with weights N)
# - handle levels properly (see GLM.jl/issues/240); if feed something
# with levels, the fit will fail.
# - revisit and test Poisson and Negbin regression once there's a clear
# example we can test on (requires handling levels which deps upon GLM)
# - test Logit, Probit etc on Binomial once binomial case is handled
# -------------------------------------------------------------------

export LinearRegressor, LinearBinaryClassifier, LinearCountRegressor

import MLJModelInterface
import MLJModelInterface: metadata_pkg, metadata_model, Table, Continuous, Count, Finite,
    OrderedFactor, Multiclass, @mlj_model
<<<<<<< HEAD
import Distributions
=======
using Distributions: Bernoulli, Distribution, Poisson
>>>>>>> 4d0b985d
using Tables
import GLM
using GLM: FormulaTerm

const MMI = MLJModelInterface
const PKG = "MLJGLMInterface"

##
## DESCRIPTIONS
##

const LR_DESCR = "Linear regressor (OLS) with a Normal model."
const LBC_DESCR = "Linear binary classifier with "*
    "specified link (e.g. logistic)."
const LCR_DESCR = "Linear count regressor with specified "*
    "link and distribution (e.g. log link and poisson)."


####
#### REGRESSION TYPES
####

# LinearRegressor        --> Probabilistic w Continuous Target
# LinearCountRegressor   --> Probabilistic w Count Target
# LinearBinaryClassifier --> Probabilistic w Binary target // logit,cauchit,..
# MulticlassClassifier   --> Probabilistic w Multiclass target

<<<<<<< HEAD

@mlj_model mutable struct LinearRegressor <: MMI.Probabilistic
    fit_intercept::Bool = true
    allowrankdeficient::Bool = false
    offsetcol::Union{Symbol, Nothing} = nothing
=======
const VALID_KEYS = [:deviance, :dof_residual, :stderror, :vcov, :coef_table]
const DEFAULT_KEYS = VALID_KEYS # For more understandable warning mssg by `@mlj_model`.
const KEYS_TYPE = Union{Nothing, AbstractVector{Symbol}}

@mlj_model mutable struct LinearRegressor <: MMI.Probabilistic
    fit_intercept::Bool = true
    dropcollinear::Bool = false
    offsetcol::Union{Symbol, Nothing} = nothing
    report_keys::KEYS_TYPE = DEFAULT_KEYS::(isnothing(_) || issubset(_, VALID_KEYS))
>>>>>>> 4d0b985d
end

@mlj_model mutable struct LinearBinaryClassifier <: MMI.Probabilistic
    fit_intercept::Bool = true
    link::GLM.Link01 = GLM.LogitLink()
    offsetcol::Union{Symbol, Nothing} = nothing
<<<<<<< HEAD
=======
    maxiter::Integer = 30
    atol::Real = 1e-6
    rtol::Real = 1e-6
    minstepfac::Real = 0.001
    report_keys::KEYS_TYPE = DEFAULT_KEYS::(isnothing(_) || issubset(_, VALID_KEYS))
>>>>>>> 4d0b985d
end

@mlj_model mutable struct LinearCountRegressor <: MMI.Probabilistic
    fit_intercept::Bool = true
<<<<<<< HEAD
    distribution::Distributions.Distribution = Distributions.Poisson()
    link::GLM.Link = GLM.LogLink()
    offsetcol::Union{Symbol, Nothing} = nothing
=======
    distribution::Distribution = Poisson()
    link::GLM.Link = GLM.LogLink()
    offsetcol::Union{Symbol, Nothing} = nothing
    maxiter::Integer = 30
    atol::Real = 1e-6
    rtol::Real = 1e-6
    minstepfac::Real = 0.001
    report_keys::KEYS_TYPE = DEFAULT_KEYS::(isnothing(_) || issubset(_, VALID_KEYS))
>>>>>>> 4d0b985d
end

# Short names for convenience here

const GLM_MODELS = Union{
    <:LinearRegressor, <:LinearBinaryClassifier, <:LinearCountRegressor
}

###
## Helper functions
###

"""
    augment_X(X::AbstractMatrix, b::Bool)

Augment the matrix `X` with a column of ones if the intercept should
be fitted (`b==true`) and return `X` otherwise.
"""
function augment_X(X::AbstractMatrix, b::Bool)
    if b
        return hcat(X, ones(float(Int), size(X, 1), 1))
    else
        return X
    end
end

_to_vector(v::Vector) = v
_to_vector(v) = collect(v)
_to_array(v::AbstractArray) = v
_to_array(v) = collect(v)

"""
    split_X_offset(X, offsetcol::Nothing)

When no offset is specified, return `X` and an empty vector.
"""
split_X_offset(X, offsetcol::Nothing) = (X, Float64[])

"""
    split_X_offset(X, offsetcol::Symbol)

Splits the input table X in:
    - A new table not containing the original offset column
    - The offset vector extracted from the table
"""
function split_X_offset(X, offsetcol::Symbol)
    ct = Tables.columntable(X)
    offset = Tables.getcolumn(ct, offsetcol)
    newX = Base.structdiff(ct, NamedTuple{(offsetcol,)})
    return newX, _to_vector(offset)
end

# If `estimates_dispersion_param` returns `false` then the dispersion
# parameter isn't estimated from data but known apriori to be `1`.
estimates_dispersion_param(::LinearRegressor) = true
estimates_dispersion_param(::LinearBinaryClassifier) = false

function estimates_dispersion_param(model::LinearCountRegressor)
    return GLM.dispersion_parameter(model.distribution)
end

function _throw_sample_size_error(model, est_dispersion_param)
    requires_info = _requires_info(model, est_dispersion_param)

    if isnothing(model.offsetcol)
        offset_info = " `offsetcol == nothing`"
    else
        offset_info = " `offsetcol !== nothing`"
    end

    modelname = nameof(typeof(model))
    if model isa LinearCountRegressor    
        distribution_info = "and `distribution = $(nameof(typeof(model.distribution)))()`"
    else
        distribution_info = "\b"
    end

    throw(
        ArgumentError(
            " `$(modelname)` with `fit_intercept = $(model.fit_intercept)`,"*
            "$(offset_info) $(distribution_info) requires $(requires_info)"
        )
    )
    return nothing
end

""" 
    _requires_info(model, est_dispersion_param)
    
Returns one of the following strings
- "`n_samples >= n_features`", "`n_samples > n_features`"
- "`n_samples >= n_features - 1`",  "`n_samples > n_features - 1`"
- "`n_samples >= n_features + 1`", "`n_samples > n_features + 1`"
"""
function _requires_info(model, est_dispersion_param)
    inequality = est_dispersion_param ? ">" : ">="
    int_num = model.fit_intercept - !isnothing(model.offsetcol)

    if iszero(int_num)
        int_num_string = "\b"
    elseif int_num < 0
        int_num_string = "- $(abs(int_num))"
    else
        int_num_string = "+ $(int_num)"
    end

    return "`n_samples $(inequality) n_features $(int_num_string)`."
end

<<<<<<< HEAD
=======
function check_sample_size(model, n, p)
    if estimates_dispersion_param(model)
        n <= p + model.fit_intercept && _throw_sample_size_error(model, true)
    else
        n < p + model.fit_intercept && _throw_sample_size_error(model, false)
    end
    return nothing
end

function _matrix_and_features(model, Xcols, handle_intercept=false)
    col_names = Tables.columnnames(Xcols)
    n, p = Tables.rowcount(Xcols), length(col_names)
    augment = handle_intercept && model.fit_intercept

    if !handle_intercept # i.e This only runs during `fit`
        check_sample_size(model, n, p)
    end

    if p == 0
        Xmatrix = Matrix{float(Int)}(undef, n, p)
    else
        Xmatrix = Tables.matrix(Xcols)
    end

    Xmatrix = augment_X(Xmatrix, augment)

    return Xmatrix, col_names
end

_to_columns(t::Tables.AbstractColumns) = t
_to_columns(t) = Tables.Columns(t)

"""
    prepare_inputs(model, X; handle_intercept=false)

Handle `model.offsetcol` and `model.fit_intercept` if `handle_intercept=true`.
`handle_intercept` is disabled for fitting since the StatsModels.@formula handles the intercept.
"""
function prepare_inputs(model, X; handle_intercept=false)
    Xcols = _to_columns(X)
    table_features = Tables.columnnames(Xcols)
    p = length(table_features)
    p >= 1 || throw(
        ArgumentError("`X` must contain at least one feature column.")
    )
    if !isnothing(model.offsetcol)
        model.offsetcol in table_features || throw(
            ArgumentError("offset column `$(model.offsetcol)` not found in table `X")
        )
        if p < 2 && !model.fit_intercept
            throw(
                ArgumentError(
                    "At least 2 feature columns are required for learning with"*
                    " `offsetcol !== nothing` and `fit_intercept == false`."
                )
            )
        end
    end
    Xminoffset, offset = split_X_offset(Xcols, model.offsetcol)
    Xminoffset_cols = _to_columns(Xminoffset)
    Xmatrix, features = _matrix_and_features(model, Xminoffset_cols , handle_intercept)
    return Xmatrix, offset, _to_array(features)
end

"""
    glm_report(glm_model, features, reportkeys)

Report based on a fitted `LinearModel/GeneralizedLinearModel`, `glm_model` 
and keyed on `reportkeys`.
"""
glm_report

glm_report(glm_model, features, ::Nothing) = NamedTuple()

function glm_report(glm_model, features, reportkeys)
    isempty(reportkeys) && return NamedTuple()
    report_dict = Dict{Symbol, Any}() 
    if in(:deviance, reportkeys)
        report_dict[:deviance] = GLM.deviance(glm_model)
    end
    if in(:dof_residual, reportkeys)
        report_dict[:dof_residual] = GLM.dof_residual(glm_model)
    end
    if in(:stderror, reportkeys)
        report_dict[:stderror] = GLM.stderror(glm_model)
    end
    if :vcov in reportkeys
        report_dict[:vcov] = GLM.vcov(glm_model)
    end
    if :coef_table in reportkeys
        coef_table = GLM.coeftable(glm_model)
        # Update the variable names in the `coef_table` with the actual variable
        # names seen during fit.
        if length(coef_table.rownms) == length(features)
            # This means `fit_intercept` is false
            coef_table.rownms = string.(features)
        else
            coef_table.rownms = [string.(features); "(Intercept)"]
        end
        report_dict[:coef_table] = coef_table
    end
    return NamedTuple{Tuple(keys(report_dict))}(values(report_dict))
end
>>>>>>> 4d0b985d

"""
    glm_formula(model, features) -> FormulaTerm

Return formula which is ready to be passed to `fit(form, data, ...)`.
"""
function glm_formula(model, features)::FormulaTerm
    # By default, using a JuliaStats formula will add an intercept.
    # Adding a zero term explicitly disables the intercept.
    # See the StatsModels.jl tests for more information.
    intercept_term = model.fit_intercept ? 1 : 0
    form = GLM.Term(:y) ~ sum(GLM.term.(features)) + GLM.term(intercept_term)
    return form
end

"""
    glm_data(model, Xmatrix, y, features)

Return data which is ready to be passed to `fit(form, data, ...)`.
"""
function glm_data(model, Xmatrix, y, features)
    data = Tables.table([Xmatrix y]; header=[features...; :y])
    return data
end

"""
    check_weights(w, y)

<<<<<<< HEAD
Returns an iterable features object, to be used in the construction of
glm formula and glm data header.
=======
Validate observation weights to be used in fitting `Linear/GeneralizedLinearModel` based 
on target vector `y`.
Note: 
Categorical targets have to be converted into a AbstractVector{<:Real} before 
passing to this method.
>>>>>>> 4d0b985d
"""
check_weights

check_weights(::Nothing, y::AbstractVector{<:Real}) = similar(y, 0)

function check_weights(w, y::AbstractVector{<:Real})
    w isa AbstractVector{<:Real} || throw(
        ArgumentError("Expected `weights === nothing` or `weights::AbstractVector{<:Real}")
    )
    length(y) == length(w) || throw(
        ArgumentError("weights passed must have the same length as the target vector.")
    )
    return w
end


####
#### FIT FUNCTIONS
####

struct FitResult{V<:AbstractVector, T, R}
    "Vector containg coeficients of the predictors and intercept"
    coefs::V
    "An estimate of the dispersion parameter of the glm model. "
    dispersion::T
    "Other fitted parameters specific to a fitted model"
    params::R
end

coefs(fr::FitResult) = fr.coefs
dispersion(fr::FitResult) = fr.dispersion
params(fr::FitResult) = fr.params

function MMI.fit(model::LinearRegressor, verbosity::Int, X, y, w=nothing)
    # apply the model
    Xmatrix, offset, features = prepare_inputs(model, X)
    y_ = isempty(offset) ? y : y .- offset
    wts = check_weights(w, y_)
    data = glm_data(model, Xmatrix, y_, features)
    form = glm_formula(model, features)
<<<<<<< HEAD
    fitresult = GLM.glm(
        form, data, Distributions.Normal(), GLM.IdentityLink();
        offset=offset
=======
    fitted_lm = GLM.lm(form, data; model.dropcollinear, wts).model
    fitresult = FitResult(
        GLM.coef(fitted_lm), GLM.dispersion(fitted_lm), (features = features,)
>>>>>>> 4d0b985d
    )
    # form the report
    report = glm_report(fitted_lm, features, model.report_keys)
    cache = nothing
    # return
    return fitresult, cache, report
end

function MMI.fit(model::LinearCountRegressor, verbosity::Int, X, y, w=nothing)
    # apply the model
    Xmatrix, offset, features = prepare_inputs(model, X)
    data = glm_data(model, Xmatrix, y, features)
    wts = check_weights(w, y)
    form = glm_formula(model, features)
<<<<<<< HEAD
    fitresult = GLM.glm(
        form, data, model.distribution, model.link;
        offset=offset
=======
    fitted_glm_frame = GLM.glm(
        form, data, model.distribution, model.link;
        offset,
        model.maxiter,
        model.atol,
        model.rtol,
        model.minstepfac,
        wts
    )
    fitted_glm = fitted_glm_frame.model
    fitresult = FitResult(
        GLM.coef(fitted_glm), GLM.dispersion(fitted_glm), (features = features,)
>>>>>>> 4d0b985d
    )
    # form the report
    report = glm_report(fitted_glm, features, model.report_keys)
    cache = nothing
    # return
    return fitresult, cache, report
end

function MMI.fit(model::LinearBinaryClassifier, verbosity::Int, X, y, w=nothing)
    # apply the model
    decode = y[1]
    y_plain = MMI.int(y) .- 1 # 0, 1 of type Int
    wts = check_weights(w, y_plain)
    Xmatrix, offset, features = prepare_inputs(model, X)
    data = glm_data(model, Xmatrix, y_plain, features)
    form = glm_formula(model, features)
<<<<<<< HEAD
    fitresult = GLM.glm(
        form, data, Distributions.Bernoulli(), model.link;
        offset=offset
=======
    fitted_glm_frame = GLM.glm(
        form, data, Bernoulli(), model.link;
        offset,
        model.maxiter,
        model.atol,
        model.rtol,
        model.minstepfac,
        wts
    )
    fitted_glm = fitted_glm_frame.model
    fitresult = FitResult(
        GLM.coef(fitted_glm), GLM.dispersion(fitted_glm), (features = features,)
>>>>>>> 4d0b985d
    )
    # form the report
    report = glm_report(fitted_glm, features, model.report_keys)
    cache = nothing
    # return
    return (fitresult, decode), cache, report
end

glm_fitresult(::LinearRegressor, fitresult) = fitresult
glm_fitresult(::LinearCountRegressor, fitresult) = fitresult
glm_fitresult(::LinearBinaryClassifier, fitresult) = fitresult[1]

function MMI.fitted_params(model::GLM_MODELS, fitresult)
    result = glm_fitresult(model, fitresult)
    coef = coefs(result)
    features = copy(params(result).features)
    if model.fit_intercept
        intercept = coef[end]
        coef_ = coef[1:end-1]
    else
        intercept = zero(eltype(coef))
        coef_ = copy(coef)
    end
    return (; features, coef=coef_, intercept)
end


####
#### PREDICT FUNCTIONS
####

glm_link(model) = model.link
glm_link(::LinearRegressor) = GLM.IdentityLink()

# more efficient than MLJBase fallback
function MMI.predict_mean(model::GLM_MODELS, fitresult, Xnew)
    Xmatrix, offset, _ = prepare_inputs(model, Xnew; handle_intercept=true)
    result = glm_fitresult(model, fitresult) # ::FitResult
    coef = coefs(result)
    p = size(Xmatrix, 2)
    if p != length(coef)
        throw(
            DimensionMismatch(
                "The number of features in training and prediction datasets must be equal"
            )
        )
    end
    link = glm_link(model)
    return glm_predict(link, coef, Xmatrix, model.offsetcol, offset)
end

# barrier function to aid performance
function glm_predict(link, coef, Xmatrix, offsetcol, offset) 
    η = offsetcol === nothing ? (Xmatrix * coef) : (Xmatrix * coef .+ offset)
    μ = GLM.linkinv.(link, η)
    return μ
end

function MMI.predict(model::LinearRegressor, fitresult, Xnew)
    μ = MMI.predict_mean(model, fitresult, Xnew)
    σ̂ = dispersion(fitresult)
    return [GLM.Normal(μᵢ, σ̂) for μᵢ ∈ μ]
end

function MMI.predict(model::LinearCountRegressor, fitresult, Xnew)
    λ = MMI.predict_mean(model, fitresult, Xnew)
    return [GLM.Poisson(λᵢ) for λᵢ ∈ λ]
end

function MMI.predict(model::LinearBinaryClassifier, (fitresult, decode), Xnew)
    π = MMI.predict_mean(model, (fitresult, decode), Xnew)
    return MMI.UnivariateFinite(MMI.classes(decode), π, augment=true)
end

# NOTE: predict_mode uses MLJBase's fallback

####
#### METADATA
####

# shared metadata
const GLM_REGS = Union{
    Type{<:LinearRegressor}, Type{<:LinearBinaryClassifier}, Type{<:LinearCountRegressor}
}

metadata_pkg.(
    (LinearRegressor, LinearBinaryClassifier, LinearCountRegressor),
    name = "GLM",
    uuid = "38e38edf-8417-5370-95a0-9cbb8c7f171a",
    url = "https://github.com/JuliaStats/GLM.jl",
    julia = true,
    license = "MIT",
    is_wrapper = false
)

metadata_model(
    LinearRegressor,
    input = Table(Continuous),
    target = AbstractVector{Continuous},
<<<<<<< HEAD
    weights = false,
=======
    supports_weights = true,
>>>>>>> 4d0b985d
    descr = LR_DESCR,
    path = "$PKG.LinearRegressor"
)

metadata_model(
    LinearBinaryClassifier,
    input = Table(Continuous),
    target = AbstractVector{<:Finite{2}},
<<<<<<< HEAD
    weights = false,
=======
    supports_weights = true,
>>>>>>> 4d0b985d
    descr = LBC_DESCR,
    path = "$PKG.LinearBinaryClassifier"
)

metadata_model(
    LinearCountRegressor,
    input = Table(Continuous),
    target = AbstractVector{Count},
<<<<<<< HEAD
    weights = false,
    descr = LCR_DESCR,
    path = "$PKG.LinearCountRegressor"
)

"""
$(MMI.doc_header(LinearRegressor))

`LinearRegressor` assumes the target is a continuous variable
whose conditional distribution is normal with constant variance, and whose
expected value is a linear combination of the features (identity link function).
Options exist to specify an intercept or offset feature.

# Training data

In MLJ or MLJBase, bind an instance `model` to data with

    mach = machine(model, X, y)

Where

- `X`: is any table of input features (eg, a `DataFrame`) whose columns
  are of scitype `Continuous`; check the scitype with `schema(X)`

- `y`: is the target, which can be any `AbstractVector` whose element
  scitype is `Continuous`; check the scitype with `scitype(y)`

# Hyper-parameters

- `fit_intercept=true`: Whether to calculate the intercept for this model.
   If set to false, no intercept will be calculated (e.g. the data is expected
   to be centered)
- `allowrankdeficient=false`: Whether to allow rank deficient matrices (e.g.
   more columns than rows)
- `offsetcol=nothing`: Name of the column to be used as an offset, if any.
   An offset is a variable which is known to have a coefficient of 1.

Train the machine using `fit!(mach, rows=...)`.

# Operations

- `predict(mach, Xnew)`: return predictions of the target given new
   features `Xnew` having the same Scitype as `X` above. Predictions are
   probabilistic.
- `predict_mean(mach, Xnew)`: instead return the mean of
   each prediction above
- `predict_median(mach, Xnew)`: instead return the median of
   each prediction above.

# Fitted parameters

The fields of `fitted_params(mach)` are:

- `features`: The names of the features encountered during model fitting.
- `coef`: The linear coefficients determined by the model.
- `intercept`: The intercept determined by the model.

# Report

The fields of `report(mach)` are:

- `deviance`: Measure of deviance of fitted model with respect to
  a perfectly fitted model. For a linear model, this is the weighted
  residual sum of squares
- `dof_residual`: The degrees of freedom for residuals, when meaningful.
- `stderror`: The standard errors of the coefficients.
- `vcov`: The estimated variance-covariance matrix of the coefficient estimates.
- `coef_table`: Table which displays coefficients and summarizes their significance
  and confidence intervals.

# Examples

```
using MLJ
LinearRegressor = @load LinearRegressor pkg=GLM
glm = LinearRegressor()

X, y = make_regression(100, 2) # synthetic data
mach = machine(glm, X, y) |> fit!

Xnew, _ = make_regression(3, 2)
yhat = predict(mach, Xnew) # new predictions
yhat_point = predict_mean(mach, Xnew) # new predictions

fitted_params(mach).features
fitted_params(mach).coef # x1, x2, intercept
fitted_params(mach).intercept

report(mach)
```

See also
[`LinearCountRegressor`](@ref), [`LinearBinaryClassifier`](@ref)
"""
LinearRegressor

"""
$(MMI.doc_header(LinearBinaryClassifier))

`LinearBinaryClassifier` is a [generalized linear model](https://en.wikipedia.org/wiki/Generalized_linear_model#Variance_function), specialised
to the case of a binary target variable, with a user-specified link function.
Options exist to specify an intercept or offset feature.


# Training data

In MLJ or MLJBase, bind an instance `model` to data with
    mach = machine(model, X, y)

Where

- `X`: is any table of input features (eg, a `DataFrame`) whose columns
  are of scitype `Continuous`; check the scitype with `schema(X)`
- `y`: is the target, which can be any `AbstractVector` whose element
  scitype is `<:OrderedFactor(2)` or `<:Multiclass(2)`; check the scitype
  with `schema(y)`

Train the machine using `fit!(mach, rows=...)`.

# Hyper-parameters

- `fit_intercept=true`: Whether to calculate the intercept for this model.
   If set to false, no intercept will be calculated (e.g. the data is expected
   to be centered)
- `link=GLM.LogitLink`: The function which links the linear prediction function
   to the probability of a particular outcome or class. This must have type `GLM.Link01`. Options include
   `GLM.LogitLink()`, `GLM.ProbitLink()`, `CloglogLink(), `CauchitLink()`.
- `offsetcol=nothing`: Name of the column to be used as an offset, if any.
   An offset is a variable which is known to have a coefficient of 1.

# Operations

- `predict(mach, Xnew)`: Return predictions of the target given
  features `Xnew` having the same scitype as `X` above. Predictions
  are probabilistic.
- `predict_mode(mach, Xnew)`: Return the modes of the probabilistic predictions
   returned above.

# Fitted parameters

The fields of `fitted_params(mach)` are:

- `features`: The names of the features used during model fitting.
- `coef`: The linear coefficients determined by the model.
- `intercept`: The intercept determined by the model.

# Report

The fields of `report(mach)` are:

- `deviance`: Measure of deviance of fitted model with respect to
  a perfectly fitted model. For a linear model, this is the weighted
  residual sum of squares
- `dof_residual`: The degrees of freedom for residuals, when meaningful.
- `stderror`: The standard errors of the coefficients.
- `vcov`: The estimated variance-covariance matrix of the coefficient estimates.
- `coef_table`: Table which displays coefficients and summarizes their significance
  and confidence intervals.

# Examples

```
using MLJ
import GLM # namespace must be available

LinearBinaryClassifier = @load LinearBinaryClassifier pkg=GLM
clf = LinearBinaryClassifier(fit_intercept=false, link=GLM.ProbitLink())

X, y = @load_crabs

mach = machine(clf, X, y) |> fit!

Xnew = (;FL = [8.1, 24.8, 7.2],
        RW = [5.1, 25.7, 6.4],
        CL = [15.9, 46.7, 14.3],
        CW = [18.7, 59.7, 12.2],
        BD = [6.2, 23.6, 8.4],)

yhat = predict(mach, Xnew) # probabilistic predictions
pdf(yhat, levels(y)) # probability matrix
p_B = pdf.(yhat, "B")
class_labels = predict_mode(mach, Xnew)


fitted_params(mach).features
fitted_params(mach).coef
fitted_params(mach).intercept

report(mach)
```

See also
[`LinearRegressor`](@ref), [`LinearCountRegressor`](@ref)
"""
LinearBinaryClassifier

"""
$(MMI.doc_header(LinearCountRegressor))

`LinearCountRegressor` is a [generalized linear model](https://en.wikipedia.org/wiki/Generalized_linear_model#Variance_function), specialised
to the case of a `Count` target variable (non-negative, unbounded integer) with user-specified
link function. Options exist to
specify an intercept or offset feature.

# Training data

In MLJ or MLJBase, bind an instance `model` to data with

    mach = machine(model, X, y)

Where

- `X`: is any table of input features (eg, a `DataFrame`) whose columns
  are of scitype `Continuous`; check the scitype with `schema(X)`

- `y`: is the target, which can be any `AbstractVector` whose element
  scitype is `Count`; check the scitype with `schema(y)`

Train the machine using `fit!(mach, rows=...)`.

# Hyper-parameters

- `fit_intercept=true`: Whether to calculate the intercept for this model.
   If set to false, no intercept will be calculated (e.g. the data is expected
   to be centered)
- `distribution=Distributions.Poisson()`: The distribution which the residuals/errors
   of the model should fit.
- `link=GLM.LogLink()`: The function which links the linear prediction function
   to the probability of a particular outcome or class. This should be one of the following:
   `GLM.IdentityLink()`, `GLM.InverseLink()`, `GLM.InverseSquareLink()`,
   `GLM.LogLink()`, `GLM.SqrtLink()`.
- `offsetcol=nothing`: Name of the column to be used as an offset, if any.
   An offset is a variable which is known to have a coefficient of 1.

# Operations

- `predict(mach, Xnew)`: return predictions of the target given new
   features `Xnew` having the same Scitype as `X` above. Predictions are
   probabilistic.
- `predict_mean(mach, Xnew)`: instead return the mean of
   each prediction above
- `predict_median(mach, Xnew)`: instead return the median of
   each prediction above.

# Fitted parameters

The fields of `fitted_params(mach)` are:

- `features`: The names of the features encountered during model fitting.
- `coef`: The linear coefficients determined by the model.
- `intercept`: The intercept determined by the model.

# Report

The fields of `report(mach)` are:

- `deviance`: Measure of deviance of fitted model with respect to
  a perfectly fitted model. For a linear model, this is the weighted
  residual sum of squares
- `dof_residual`: The degrees of freedom for residuals, when meaningful.
- `stderror`: The standard errors of the coefficients.
- `vcov`: The estimated variance-covariance matrix of the coefficient estimates.
- `coef_table`: Table which displays coefficients and summarizes their significance
  and confidence intervals.


# Examples

```
using MLJ
import MLJ.Distributions.Poisson

# Generate some data whose target y looks Poisson when conditioned on
# X:
N = 10_000
w = [1.0, -2.0, 3.0]
mu(x) = exp(w'x) # mean for a log link function
Xmat = rand(N, 3)
X = MLJ.table(Xmat)
y = map(1:N) do i
    x = Xmat[i, :]
    rand(Poisson(mu(x)))
end;

CountRegressor = @load LinearCountRegressor pkg=GLM
model = CountRegressor(fit_intercept=false)
mach = machine(model, X, y)
fit!(mach)

Xnew = MLJ.table(rand(3, 3))
yhat = predict(mach, Xnew)
yhat_point = predict_mean(mach, Xnew)

# get coefficients approximating `w`:
julia> fitted_params(mach).coef
3-element Vector{Float64}:
  0.9969008753103842
 -2.0255901752504775
  3.014407534033522

report(mach)
```

See also
[`LinearRegressor`](@ref), [`LinearBinaryClassifier`](@ref)
"""
LinearCountRegressor
=======
    supports_weights = true,
    descr = LCR_DESCR,
    path = "$PKG.LinearCountRegressor"
)
>>>>>>> 4d0b985d

end # module<|MERGE_RESOLUTION|>--- conflicted
+++ resolved
@@ -17,11 +17,7 @@
 import MLJModelInterface
 import MLJModelInterface: metadata_pkg, metadata_model, Table, Continuous, Count, Finite,
     OrderedFactor, Multiclass, @mlj_model
-<<<<<<< HEAD
-import Distributions
-=======
 using Distributions: Bernoulli, Distribution, Poisson
->>>>>>> 4d0b985d
 using Tables
 import GLM
 using GLM: FormulaTerm
@@ -49,13 +45,6 @@
 # LinearBinaryClassifier --> Probabilistic w Binary target // logit,cauchit,..
 # MulticlassClassifier   --> Probabilistic w Multiclass target
 
-<<<<<<< HEAD
-
-@mlj_model mutable struct LinearRegressor <: MMI.Probabilistic
-    fit_intercept::Bool = true
-    allowrankdeficient::Bool = false
-    offsetcol::Union{Symbol, Nothing} = nothing
-=======
 const VALID_KEYS = [:deviance, :dof_residual, :stderror, :vcov, :coef_table]
 const DEFAULT_KEYS = VALID_KEYS # For more understandable warning mssg by `@mlj_model`.
 const KEYS_TYPE = Union{Nothing, AbstractVector{Symbol}}
@@ -65,30 +54,21 @@
     dropcollinear::Bool = false
     offsetcol::Union{Symbol, Nothing} = nothing
     report_keys::KEYS_TYPE = DEFAULT_KEYS::(isnothing(_) || issubset(_, VALID_KEYS))
->>>>>>> 4d0b985d
 end
 
 @mlj_model mutable struct LinearBinaryClassifier <: MMI.Probabilistic
     fit_intercept::Bool = true
     link::GLM.Link01 = GLM.LogitLink()
     offsetcol::Union{Symbol, Nothing} = nothing
-<<<<<<< HEAD
-=======
     maxiter::Integer = 30
     atol::Real = 1e-6
     rtol::Real = 1e-6
     minstepfac::Real = 0.001
     report_keys::KEYS_TYPE = DEFAULT_KEYS::(isnothing(_) || issubset(_, VALID_KEYS))
->>>>>>> 4d0b985d
 end
 
 @mlj_model mutable struct LinearCountRegressor <: MMI.Probabilistic
     fit_intercept::Bool = true
-<<<<<<< HEAD
-    distribution::Distributions.Distribution = Distributions.Poisson()
-    link::GLM.Link = GLM.LogLink()
-    offsetcol::Union{Symbol, Nothing} = nothing
-=======
     distribution::Distribution = Poisson()
     link::GLM.Link = GLM.LogLink()
     offsetcol::Union{Symbol, Nothing} = nothing
@@ -97,7 +77,6 @@
     rtol::Real = 1e-6
     minstepfac::Real = 0.001
     report_keys::KEYS_TYPE = DEFAULT_KEYS::(isnothing(_) || issubset(_, VALID_KEYS))
->>>>>>> 4d0b985d
 end
 
 # Short names for convenience here
@@ -169,7 +148,7 @@
     end
 
     modelname = nameof(typeof(model))
-    if model isa LinearCountRegressor    
+    if model isa LinearCountRegressor
         distribution_info = "and `distribution = $(nameof(typeof(model.distribution)))()`"
     else
         distribution_info = "\b"
@@ -184,9 +163,9 @@
     return nothing
 end
 
-""" 
+"""
     _requires_info(model, est_dispersion_param)
-    
+
 Returns one of the following strings
 - "`n_samples >= n_features`", "`n_samples > n_features`"
 - "`n_samples >= n_features - 1`",  "`n_samples > n_features - 1`"
@@ -207,8 +186,6 @@
     return "`n_samples $(inequality) n_features $(int_num_string)`."
 end
 
-<<<<<<< HEAD
-=======
 function check_sample_size(model, n, p)
     if estimates_dispersion_param(model)
         n <= p + model.fit_intercept && _throw_sample_size_error(model, true)
@@ -276,7 +253,7 @@
 """
     glm_report(glm_model, features, reportkeys)
 
-Report based on a fitted `LinearModel/GeneralizedLinearModel`, `glm_model` 
+Report based on a fitted `LinearModel/GeneralizedLinearModel`, `glm_model`
 and keyed on `reportkeys`.
 """
 glm_report
@@ -285,7 +262,7 @@
 
 function glm_report(glm_model, features, reportkeys)
     isempty(reportkeys) && return NamedTuple()
-    report_dict = Dict{Symbol, Any}() 
+    report_dict = Dict{Symbol, Any}()
     if in(:deviance, reportkeys)
         report_dict[:deviance] = GLM.deviance(glm_model)
     end
@@ -312,7 +289,6 @@
     end
     return NamedTuple{Tuple(keys(report_dict))}(values(report_dict))
 end
->>>>>>> 4d0b985d
 
 """
     glm_formula(model, features) -> FormulaTerm
@@ -341,16 +317,11 @@
 """
     check_weights(w, y)
 
-<<<<<<< HEAD
-Returns an iterable features object, to be used in the construction of
-glm formula and glm data header.
-=======
-Validate observation weights to be used in fitting `Linear/GeneralizedLinearModel` based 
+Validate observation weights to be used in fitting `Linear/GeneralizedLinearModel` based
 on target vector `y`.
-Note: 
-Categorical targets have to be converted into a AbstractVector{<:Real} before 
+Note:
+Categorical targets have to be converted into a AbstractVector{<:Real} before
 passing to this method.
->>>>>>> 4d0b985d
 """
 check_weights
 
@@ -391,15 +362,9 @@
     wts = check_weights(w, y_)
     data = glm_data(model, Xmatrix, y_, features)
     form = glm_formula(model, features)
-<<<<<<< HEAD
-    fitresult = GLM.glm(
-        form, data, Distributions.Normal(), GLM.IdentityLink();
-        offset=offset
-=======
     fitted_lm = GLM.lm(form, data; model.dropcollinear, wts).model
     fitresult = FitResult(
         GLM.coef(fitted_lm), GLM.dispersion(fitted_lm), (features = features,)
->>>>>>> 4d0b985d
     )
     # form the report
     report = glm_report(fitted_lm, features, model.report_keys)
@@ -414,11 +379,6 @@
     data = glm_data(model, Xmatrix, y, features)
     wts = check_weights(w, y)
     form = glm_formula(model, features)
-<<<<<<< HEAD
-    fitresult = GLM.glm(
-        form, data, model.distribution, model.link;
-        offset=offset
-=======
     fitted_glm_frame = GLM.glm(
         form, data, model.distribution, model.link;
         offset,
@@ -431,7 +391,6 @@
     fitted_glm = fitted_glm_frame.model
     fitresult = FitResult(
         GLM.coef(fitted_glm), GLM.dispersion(fitted_glm), (features = features,)
->>>>>>> 4d0b985d
     )
     # form the report
     report = glm_report(fitted_glm, features, model.report_keys)
@@ -448,11 +407,6 @@
     Xmatrix, offset, features = prepare_inputs(model, X)
     data = glm_data(model, Xmatrix, y_plain, features)
     form = glm_formula(model, features)
-<<<<<<< HEAD
-    fitresult = GLM.glm(
-        form, data, Distributions.Bernoulli(), model.link;
-        offset=offset
-=======
     fitted_glm_frame = GLM.glm(
         form, data, Bernoulli(), model.link;
         offset,
@@ -465,7 +419,6 @@
     fitted_glm = fitted_glm_frame.model
     fitresult = FitResult(
         GLM.coef(fitted_glm), GLM.dispersion(fitted_glm), (features = features,)
->>>>>>> 4d0b985d
     )
     # form the report
     report = glm_report(fitted_glm, features, model.report_keys)
@@ -518,7 +471,7 @@
 end
 
 # barrier function to aid performance
-function glm_predict(link, coef, Xmatrix, offsetcol, offset) 
+function glm_predict(link, coef, Xmatrix, offsetcol, offset)
     η = offsetcol === nothing ? (Xmatrix * coef) : (Xmatrix * coef .+ offset)
     μ = GLM.linkinv.(link, η)
     return μ
@@ -565,11 +518,7 @@
     LinearRegressor,
     input = Table(Continuous),
     target = AbstractVector{Continuous},
-<<<<<<< HEAD
-    weights = false,
-=======
     supports_weights = true,
->>>>>>> 4d0b985d
     descr = LR_DESCR,
     path = "$PKG.LinearRegressor"
 )
@@ -578,11 +527,7 @@
     LinearBinaryClassifier,
     input = Table(Continuous),
     target = AbstractVector{<:Finite{2}},
-<<<<<<< HEAD
-    weights = false,
-=======
     supports_weights = true,
->>>>>>> 4d0b985d
     descr = LBC_DESCR,
     path = "$PKG.LinearBinaryClassifier"
 )
@@ -591,8 +536,7 @@
     LinearCountRegressor,
     input = Table(Continuous),
     target = AbstractVector{Count},
-<<<<<<< HEAD
-    weights = false,
+    supports_weights = true,
     descr = LCR_DESCR,
     path = "$PKG.LinearCountRegressor"
 )
@@ -899,11 +843,5 @@
 [`LinearRegressor`](@ref), [`LinearBinaryClassifier`](@ref)
 """
 LinearCountRegressor
-=======
-    supports_weights = true,
-    descr = LCR_DESCR,
-    path = "$PKG.LinearCountRegressor"
-)
->>>>>>> 4d0b985d
 
 end # module