--- conflicted
+++ resolved
@@ -17,11 +17,7 @@
 import MLJModelInterface
 import MLJModelInterface: metadata_pkg, metadata_model, Table, Continuous, Count, Finite,
     OrderedFactor, Multiclass, @mlj_model
-<<<<<<< HEAD
-import Distributions
-=======
 using Distributions: Bernoulli, Distribution, Poisson
->>>>>>> de4538ac
 using Tables
 import GLM
 using GLM: FormulaTerm
@@ -49,13 +45,6 @@
 # LinearBinaryClassifier --> Probabilistic w Binary target // logit,cauchit,..
 # MulticlassClassifier   --> Probabilistic w Multiclass target
 
-<<<<<<< HEAD
-
-@mlj_model mutable struct LinearRegressor <: MMI.Probabilistic
-    fit_intercept::Bool = true
-    allowrankdeficient::Bool = false
-    offsetcol::Union{Symbol, Nothing} = nothing
-=======
 const VALID_KEYS = [:deviance, :dof_residual, :stderror, :vcov, :coef_table]
 const DEFAULT_KEYS = VALID_KEYS # For more understandable warning mssg by `@mlj_model`.
 const KEYS_TYPE = Union{Nothing, AbstractVector{Symbol}}
@@ -65,30 +54,21 @@
     dropcollinear::Bool = false
     offsetcol::Union{Symbol, Nothing} = nothing
     report_keys::KEYS_TYPE = DEFAULT_KEYS::(isnothing(_) || issubset(_, VALID_KEYS))
->>>>>>> de4538ac
 end
 
 @mlj_model mutable struct LinearBinaryClassifier <: MMI.Probabilistic
     fit_intercept::Bool = true
     link::GLM.Link01 = GLM.LogitLink()
     offsetcol::Union{Symbol, Nothing} = nothing
-<<<<<<< HEAD
-=======
     maxiter::Integer = 30
     atol::Real = 1e-6
     rtol::Real = 1e-6
     minstepfac::Real = 0.001
     report_keys::KEYS_TYPE = DEFAULT_KEYS::(isnothing(_) || issubset(_, VALID_KEYS))
->>>>>>> de4538ac
 end
 
 @mlj_model mutable struct LinearCountRegressor <: MMI.Probabilistic
     fit_intercept::Bool = true
-<<<<<<< HEAD
-    distribution::Distributions.Distribution = Distributions.Poisson()
-    link::GLM.Link = GLM.LogLink()
-    offsetcol::Union{Symbol, Nothing} = nothing
-=======
     distribution::Distribution = Poisson()
     link::GLM.Link = GLM.LogLink()
     offsetcol::Union{Symbol, Nothing} = nothing
@@ -97,7 +77,6 @@
     rtol::Real = 1e-6
     minstepfac::Real = 0.001
     report_keys::KEYS_TYPE = DEFAULT_KEYS::(isnothing(_) || issubset(_, VALID_KEYS))
->>>>>>> de4538ac
 end
 
 # Short names for convenience here
@@ -207,8 +186,6 @@
     return "`n_samples $(inequality) n_features $(int_num_string)`."
 end
 
-<<<<<<< HEAD
-=======
 function check_sample_size(model, n, p)
     if estimates_dispersion_param(model)
         n <= p + model.fit_intercept && _throw_sample_size_error(model, true)
@@ -312,7 +289,6 @@
     end
     return NamedTuple{Tuple(keys(report_dict))}(values(report_dict))
 end
->>>>>>> de4538ac
 
 """
     glm_formula(model, features) -> FormulaTerm
@@ -386,15 +362,9 @@
     wts = check_weights(w, y_)
     data = glm_data(model, Xmatrix, y_, features)
     form = glm_formula(model, features)
-<<<<<<< HEAD
-    fitresult = GLM.glm(
-        form, data, Distributions.Normal(), GLM.IdentityLink();
-        offset=offset
-=======
     fitted_lm = GLM.lm(form, data; model.dropcollinear, wts).model
     fitresult = FitResult(
         GLM.coef(fitted_lm), GLM.dispersion(fitted_lm), (features = features,)
->>>>>>> de4538ac
     )
     # form the report
     report = glm_report(fitted_lm, features, model.report_keys)
@@ -409,11 +379,6 @@
     data = glm_data(model, Xmatrix, y, features)
     wts = check_weights(w, y)
     form = glm_formula(model, features)
-<<<<<<< HEAD
-    fitresult = GLM.glm(
-        form, data, model.distribution, model.link;
-        offset=offset
-=======
     fitted_glm_frame = GLM.glm(
         form, data, model.distribution, model.link;
         offset,
@@ -426,7 +391,6 @@
     fitted_glm = fitted_glm_frame.model
     fitresult = FitResult(
         GLM.coef(fitted_glm), GLM.dispersion(fitted_glm), (features = features,)
->>>>>>> de4538ac
     )
     # form the report
     report = glm_report(fitted_glm, features, model.report_keys)
@@ -443,11 +407,6 @@
     Xmatrix, offset, features = prepare_inputs(model, X)
     data = glm_data(model, Xmatrix, y_plain, features)
     form = glm_formula(model, features)
-<<<<<<< HEAD
-    fitresult = GLM.glm(
-        form, data, Distributions.Bernoulli(), model.link;
-        offset=offset
-=======
     fitted_glm_frame = GLM.glm(
         form, data, Bernoulli(), model.link;
         offset,
@@ -460,7 +419,6 @@
     fitted_glm = fitted_glm_frame.model
     fitresult = FitResult(
         GLM.coef(fitted_glm), GLM.dispersion(fitted_glm), (features = features,)
->>>>>>> de4538ac
     )
     # form the report
     report = glm_report(fitted_glm, features, model.report_keys)
@@ -560,11 +518,7 @@
     LinearRegressor,
     input = Table(Continuous),
     target = AbstractVector{Continuous},
-<<<<<<< HEAD
-    weights = false,
-=======
     supports_weights = true,
->>>>>>> de4538ac
     descr = LR_DESCR,
     path = "$PKG.LinearRegressor"
 )
@@ -573,11 +527,7 @@
     LinearBinaryClassifier,
     input = Table(Continuous),
     target = AbstractVector{<:Finite{2}},
-<<<<<<< HEAD
-    weights = false,
-=======
     supports_weights = true,
->>>>>>> de4538ac
     descr = LBC_DESCR,
     path = "$PKG.LinearBinaryClassifier"
 )
@@ -586,12 +536,6 @@
     LinearCountRegressor,
     input = Table(Continuous),
     target = AbstractVector{Count},
-<<<<<<< HEAD
-    weights = false,
-    descr = LCR_DESCR,
-    path = "$PKG.LinearCountRegressor"
-)
-=======
     supports_weights = true,
     descr = LCR_DESCR,
     path = "$PKG.LinearCountRegressor"
@@ -899,6 +843,5 @@
 [`LinearRegressor`](@ref), [`LinearBinaryClassifier`](@ref)
 """
 LinearCountRegressor
->>>>>>> de4538ac
 
 end # module