--- conflicted
+++ resolved
@@ -13,11 +13,7 @@
 [compat]
 Distributions = "^0.23,^0.24"
 GLM = "^1.3.11"
-<<<<<<< HEAD
-MLJModelInterface = "^0.3.6, 0.4"
-=======
-MLJModelInterface = "^0.3.6,^0.4"
->>>>>>> 26b931a2
+MLJModelInterface = "0.3.6, 0.4, 1"
 Parameters = "^0.12"
 Tables = "^1.1"
 julia = "^1"
